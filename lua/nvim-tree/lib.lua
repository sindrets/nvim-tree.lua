local api = vim.api
local luv = vim.loop

local renderer = require'nvim-tree.renderer'
local config = require'nvim-tree.config'
local git = require'nvim-tree.git'
local diagnostics = require'nvim-tree.diagnostics'
local pops = require'nvim-tree.populate'
local utils = require'nvim-tree.utils'
local view = require'nvim-tree.view'
local events = require'nvim-tree.events'
local populate = pops.populate
local refresh_entries = pops.refresh_entries

local first_init_done = false
local window_opts = config.window_options()

local M = {}

M.Tree = {
  entries = {},
  cwd = nil,
  loaded = false,
  target_winid = nil,
}

function M.init(with_open, with_reload)
  M.Tree.cwd = luv.cwd()
  git.git_root(M.Tree.cwd)
  populate(M.Tree.entries, M.Tree.cwd)

  local stat = luv.fs_stat(M.Tree.cwd)
  M.Tree.last_modified = stat.mtime.sec

  if with_open then
    M.open()
  end

  if with_reload then
    renderer.draw(M.Tree, true)
    M.Tree.loaded = true
  end

  if not first_init_done then
    events._dispatch_ready()
    first_init_done = true
  end
end

local function get_node_at_line(line)
  local index = 2
  local function iter(entries)
    for _, node in ipairs(entries) do
      if index == line then
        return node
      end
      index = index + 1
      if node.open == true then
        local child = iter(node.entries)
        if child ~= nil then return child end
      end
    end
  end
  return iter
end

local function get_line_from_node(node, find_parent)
  local node_path = node.absolute_path

  if find_parent then
    node_path = node.absolute_path:match("(.*)"..utils.path_separator)
  end

  local line = 2
  local function iter(entries, recursive)
    for _, entry in ipairs(entries) do
      if node_path:match('^'..entry.match_path..'$') ~= nil then
        return line, entry
      end

      line = line + 1
      if entry.open == true and recursive then
        local _, child = iter(entry.entries, recursive)
        if child ~= nil then return line, child end
      end
    end
  end
  return iter
end

function M.get_node_at_cursor()
  local cursor = api.nvim_win_get_cursor(view.get_winnr())
  local line = cursor[1]
  if line == 1 and M.Tree.cwd ~= "/" then
    return { name = ".." }
  end

  if M.Tree.cwd == "/" then
    line = line + 1
  end
  return get_node_at_line(line)(M.Tree.entries)
end

-- If node is grouped, return the last node in the group. Otherwise, return the given node.
function M.get_last_group_node(node)
  local next = node
  while next.group_next do
    next = next.group_next
  end
  return next
end

function M.unroll_dir(node)
  node.open = not node.open
  if node.has_children then node.has_children = false end
  if #node.entries > 0 then
    renderer.draw(M.Tree, true)
  else
    git.git_root(node.absolute_path)
    populate(node.entries, node.link_to or node.absolute_path, node)

    renderer.draw(M.Tree, true)
  end

  if vim.g.nvim_tree_lsp_diagnostics == 1 then
    diagnostics.update()
  end
end

local function refresh_git(node)
  if not node then node = M.Tree end
  git.update_status(node.entries, node.absolute_path or node.cwd, node)
  for _, entry in pairs(node.entries) do
    if entry.entries and #entry.entries > 0 then
      refresh_git(entry)
    end
  end
end

-- TODO update only entries where directory has changed
local function refresh_nodes(node)
  refresh_entries(node.entries, node.absolute_path or node.cwd, node)
  for _, entry in ipairs(node.entries) do
    if entry.entries and entry.open then
      refresh_nodes(entry)
    end
  end
end

function M.refresh_tree()
  if vim.v.exiting ~= nil then return end

  refresh_nodes(M.Tree)

  if config.get_icon_state().show_git_icon or vim.g.nvim_tree_git_hl == 1 then
    git.reload_roots()
    refresh_git(M.Tree)
  end

  if vim.g.nvim_tree_lsp_diagnostics == 1 then
    diagnostics.update()
  end

  if view.win_open() then
    renderer.draw(M.Tree, true)
  else
    M.Tree.loaded = false
  end
end

function M.set_index_and_redraw(fname)
  local i
  if M.Tree.cwd == '/' then
    i = 0
  else
    i = 1
  end
  local reload = false

  local function iter(entries)
    for _, entry in ipairs(entries) do
      i = i + 1
      if entry.absolute_path == fname then
        return i
      end

      if fname:match(entry.match_path..utils.path_separator) ~= nil then
        if #entry.entries == 0 then
          reload = true
          populate(entry.entries, entry.absolute_path, entry)
        end
        if entry.open == false then
          reload = true
          entry.open = true
        end
        if iter(entry.entries) ~= nil then
          return i
        end
      elseif entry.open == true then
        iter(entry.entries)
      end
    end
  end

  local index = iter(M.Tree.entries)
  if not view.win_open() then
    M.Tree.loaded = false
    return
  end
  renderer.draw(M.Tree, reload)
  if index then
    view.set_cursor({index, 0})
  end
end

---Get user to pick a window. Selectable windows are all windows in the current
---tabpage that aren't NvimTree.
---@return integer|nil The selected window's id, or nil if the user picked an invalid window.
function M.pick_window()
  local tabpage = api.nvim_get_current_tabpage()
  local win_ids = api.nvim_tabpage_list_wins(tabpage)
  local tree_winid = view.View.tabpages[tabpage]
  local selectable = {}

  for _, id in ipairs(win_ids) do
    if id ~= tree_winid then
      table.insert(selectable, id)
    end
  end

  -- If there are no selectable windows: return. If there's only 1, return it without picking.
  if #selectable == 0 then return nil end
  if #selectable == 1 then return selectable[1] end

  local chars = "ABCDEFGHIJKLMNOPQRSTUVWXYZ1234567890"
  if vim.g.nvim_tree_window_picker_chars then
    chars = tostring(vim.g.nvim_tree_window_picker_chars):upper()
  end

  local i = 1
  local win_opts = {}
  local win_map = {}
  local laststatus = vim.o.laststatus
  vim.o.laststatus = 2

  -- Setup UI
  for _, id in ipairs(selectable) do
    local char = chars:sub(i, i)
    local _, statusline = pcall(api.nvim_win_get_option, id, "statusline")
    local _, winhl = pcall(api.nvim_win_get_option, id, "winhl")

    win_opts[id] = {
      statusline = statusline or "",
      winhl = winhl or ""
    }
    win_map[char] = id

    api.nvim_win_set_option(id, "statusline", "%=" .. char .. "%=")
    api.nvim_win_set_option(
      id, "winhl", "StatusLine:NvimTreeWindowPicker,StatusLineNC:NvimTreeWindowPicker")

    i = i + 1
    if i > #chars then break end
  end

  api.nvim_command("redraw")
  print("Pick window: ")
  local resp = (utils.get_user_input_char() or ""):upper()
  utils.clear_prompt()

  -- Restore window options
  for _, id in ipairs(selectable) do
    for opt, value in pairs(win_opts[id]) do
      api.nvim_win_set_option(id, opt, value)
    end
  end

  vim.o.laststatus = laststatus

  return win_map[resp]
end

function M.open_file(mode, filename)
<<<<<<< HEAD
  local tabpage = api.nvim_get_current_tabpage()
  local win_ids = api.nvim_tabpage_list_wins(tabpage)
  local target_winid = M.Tree.target_winid
  local do_split = mode == "split" or mode == "vsplit"
  local vertical = mode == "vsplit" or (window_opts.split_command == "splitright" and mode ~= "split")
=======
  local target_winid = M.pick_window()
  if not target_winid then target_winid = M.Tree.target_winid end
  local target_winnr = vim.fn.win_id2win(target_winid)

  local target_bufnr = target_winnr > 0 and vim.fn.winbufnr(M.Tree.target_winid)
  local splitcmd = window_opts.split_command == 'splitright' and 'vsplit' or 'split'
  local ecmd = target_bufnr and string.format('%dwindo %s', target_winnr, mode == 'preview' and 'edit' or mode) or (mode == 'preview' and 'edit' or mode)

  api.nvim_command('wincmd '..window_opts.open_command)
>>>>>>> eaa1f608

  -- Check if filename is already open in a window
  local found = false
  for _, id in ipairs(win_ids) do
    if filename == api.nvim_buf_get_name(api.nvim_win_get_buf(id)) then
      if mode == "preview" then return end
      found = true
      api.nvim_set_current_win(id)
      break
    end
  end

  if not found then
    if not target_winid or not vim.tbl_contains(win_ids, target_winid) then
      -- Target is invalid, or window does not exist in current tabpage: create
      -- new window
      api.nvim_command("belowright vsp")
      target_winid = api.nvim_get_current_win()
      M.Tree.target_winid = target_winid

      -- No need to split, as we created a new window.
      do_split = false
    elseif not vim.o.hidden then
      -- If `hidden` is not enabled, check if buffer in target window is
      -- modified, and create new split if it is.
      local target_bufid = api.nvim_win_get_buf(target_winid)
      if api.nvim_buf_get_option(target_bufid, "modified") then
        do_split = true
      end
    end

    local cmd
    if do_split then
      cmd = string.format("%ssplit ", vertical and "vertical " or "")
    else
      cmd = "edit "
    end

    cmd = cmd .. vim.fn.fnameescape(filename)
    api.nvim_set_current_win(target_winid)
    api.nvim_command(cmd)
    view.resize()
  end

  if mode == "preview" then
    view.focus()
    return
  end

  if vim.g.nvim_tree_quit_on_open == 1 then
    view.close()
  end

  renderer.draw(M.Tree, true)
end

function M.change_dir(foldername)
  if vim.fn.expand(foldername) == M.Tree.cwd then
    return
  end

  api.nvim_command('cd '..foldername)
  M.Tree.entries = {}
  M.init(false, true)
end

function M.set_target_win()
  local id = api.nvim_get_current_win()
  local tree_id = view.View.tabpages[api.nvim_get_current_tabpage()]
  if tree_id and id == tree_id then
    M.Tree.target_winid = 0
    return
  end

  M.Tree.target_winid = id
end

function M.open()
  M.set_target_win()

  view.open()

  if M.Tree.loaded then
    M.change_dir(vim.fn.getcwd())
  end
  renderer.draw(M.Tree, not M.Tree.loaded)
  M.Tree.loaded = true
end

function M.sibling(node, direction)
  if not direction then return end

  local iter = get_line_from_node(node, true)
  local node_path = node.absolute_path

  local line, parent = 0, nil

  -- Check if current node is already at root entries
  for index, entry in ipairs(M.Tree.entries) do
    if node_path:match('^'..entry.match_path..'$') ~= nil then
      line = index
    end
  end

  if line > 0 then
    parent = M.Tree
  else
    _, parent = iter(M.Tree.entries, true)
    if parent ~= nil and #parent.entries > 1 then
      line, _ = get_line_from_node(node)(parent.entries)
    end

    -- Ignore parent line count
    line = line - 1
  end

  local index = line + direction
  if index < 1 then
    index = 1
  elseif index > #parent.entries then
    index = #parent.entries
  end
  local target_node = parent.entries[index]

  line, _ = get_line_from_node(target_node)(M.Tree.entries, true)
  view.set_cursor({line, 0})
  renderer.draw(M.Tree, true)
end

function M.close_node(node)
  M.parent_node(node, true)
end

function M.parent_node(node, should_close)
  if node.name == '..' then return end
  should_close = should_close or false

  local iter = get_line_from_node(node, true)
  if node.open == true and should_close then
    node.open = false
  else
    local line, parent = iter(M.Tree.entries, true)
    if parent == nil then
      line = 1
    elseif should_close then
      parent.open = false
    end
    api.nvim_win_set_cursor(view.get_winnr(), {line, 0})
  end
  renderer.draw(M.Tree, true)
end

function M.toggle_ignored()
  pops.show_ignored = not pops.show_ignored
  return M.refresh_tree()
end

function M.toggle_dotfiles()
  pops.show_dotfiles = not pops.show_dotfiles
  return M.refresh_tree()
end

function M.dir_up(node)
  if not node then
    return M.change_dir('..')
  else
    local newdir = vim.fn.fnamemodify(M.Tree.cwd, ':h')
    M.change_dir(newdir)
    return M.set_index_and_redraw(node.absolute_path)
  end
end

return M<|MERGE_RESOLUTION|>--- conflicted
+++ resolved
@@ -281,23 +281,14 @@
 end
 
 function M.open_file(mode, filename)
-<<<<<<< HEAD
   local tabpage = api.nvim_get_current_tabpage()
   local win_ids = api.nvim_tabpage_list_wins(tabpage)
-  local target_winid = M.Tree.target_winid
+
+  local target_winid = M.pick_window()
+  if not target_winid then target_winid = M.Tree.target_winid end
+
   local do_split = mode == "split" or mode == "vsplit"
   local vertical = mode == "vsplit" or (window_opts.split_command == "splitright" and mode ~= "split")
-=======
-  local target_winid = M.pick_window()
-  if not target_winid then target_winid = M.Tree.target_winid end
-  local target_winnr = vim.fn.win_id2win(target_winid)
-
-  local target_bufnr = target_winnr > 0 and vim.fn.winbufnr(M.Tree.target_winid)
-  local splitcmd = window_opts.split_command == 'splitright' and 'vsplit' or 'split'
-  local ecmd = target_bufnr and string.format('%dwindo %s', target_winnr, mode == 'preview' and 'edit' or mode) or (mode == 'preview' and 'edit' or mode)
-
-  api.nvim_command('wincmd '..window_opts.open_command)
->>>>>>> eaa1f608
 
   -- Check if filename is already open in a window
   local found = false
